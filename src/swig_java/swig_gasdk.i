--- conflicted
+++ resolved
@@ -1,5 +1,5 @@
-%module GDK
-%{
+% module GDK %
+{
 #include "gdk.h"
 #include <limits.h>
 
@@ -10,275 +10,286 @@
 #define LOCALFUNC static
 #endif
 
-static const char* SDK_CLASS  = "com/blockstream/libgreenaddress/GDK";
-static const char* TO_OBJECT_METHOD_NAME = "toJSONObject";
-static const char* TO_OBJECT_METHOD_ARGS = "(Ljava/lang/String;)Ljava/lang/Object;";
-static const char* TO_STRING_METHOD_NAME = "toJSONString";
-static const char* TO_STRING_METHOD_ARGS = "(Ljava/lang/Object;)Ljava/lang/String;";
-static const char* NOTIFY_METHOD_NAME = "callNotificationHandler";
-static const char* NOTIFY_METHOD_ARGS = "(Ljava/lang/Object;Ljava/lang/Object;)V";
-static const char* OBJ_CLASS  = "com/blockstream/libgreenaddress/GDK$Obj";
-
-static JavaVM* g_jvm;
-
-static jclass g_gasdk;
-static jmethodID g_gasdk_toJSONObject;
-static jmethodID g_gasdk_toJSONString;
-static jmethodID g_gasdk_callNotificationHandler;
-
-static jclass g_gasdk_obj;
-static jmethodID g_gasdk_obj_ctor;
-static jmethodID g_gasdk_obj_get_id;
-static jmethodID g_gasdk_obj_get;
-
-LOCALFUNC jclass jni_get_class(JNIEnv *jenv, const char* name) {
-    jclass cls;
-    jobject obj = NULL;
-
-    cls = (*jenv)->FindClass(jenv, name);
-    if (!(*jenv)->ExceptionOccurred(jenv) && cls)
-        obj = (*jenv)->NewGlobalRef(jenv, cls);
-    return (jclass) obj;
-}
-
-JNIEXPORT jint JNI_OnLoad(JavaVM* jvm, void* reserved)
-{
-    JNIEnv* jenv;
-    (void)reserved;
-
-    if ((*jvm)->GetEnv(jvm, (void**) &jenv, JNI_VERSION_1_6))
-        return -1;
-
-    /* Cache our objects/methods for callbacks/calling */
-    if (!(g_gasdk = jni_get_class(jenv, SDK_CLASS)))
-        return -1;
-
-    if (!(g_gasdk_obj = jni_get_class(jenv, OBJ_CLASS)))
-        return -1;
-
-    g_gasdk_toJSONObject = (*jenv)->GetStaticMethodID(jenv, g_gasdk, TO_OBJECT_METHOD_NAME, TO_OBJECT_METHOD_ARGS);
-    g_gasdk_toJSONString = (*jenv)->GetStaticMethodID(jenv, g_gasdk, TO_STRING_METHOD_NAME, TO_STRING_METHOD_ARGS);
-    g_gasdk_callNotificationHandler = (*jenv)->GetStaticMethodID(jenv, g_gasdk, NOTIFY_METHOD_NAME, NOTIFY_METHOD_ARGS);
-    g_gasdk_obj_ctor = (*jenv)->GetMethodID(jenv, g_gasdk_obj, "<init>", "(JI)V");
-    g_gasdk_obj_get_id = (*jenv)->GetMethodID(jenv, g_gasdk_obj, "get_id", "()I");
-    g_gasdk_obj_get = (*jenv)->GetMethodID(jenv, g_gasdk_obj, "get", "()J");
-
-    g_jvm = jvm;
-    return JNI_VERSION_1_6;
-}
-
-JNIEXPORT void JNI_OnUnload(JavaVM* jvm, void* reserved)
-{
-    JNIEnv* jenv;
-    (void)reserved;
-
-    if (!g_jvm || (*jvm)->GetEnv(jvm, (void**) &jenv, JNI_VERSION_1_6))
-        return;
-
-    (*jenv)->DeleteGlobalRef(jenv, g_gasdk);
-    (*jenv)->DeleteGlobalRef(jenv, g_gasdk_obj);
-    g_jvm = NULL;
-}
+    static const char* SDK_CLASS = "com/blockstream/libgreenaddress/GDK";
+    static const char* TO_OBJECT_METHOD_NAME = "toJSONObject";
+    static const char* TO_OBJECT_METHOD_ARGS = "(Ljava/lang/String;)Ljava/lang/Object;";
+    static const char* TO_STRING_METHOD_NAME = "toJSONString";
+    static const char* TO_STRING_METHOD_ARGS = "(Ljava/lang/Object;)Ljava/lang/String;";
+    static const char* NOTIFY_METHOD_NAME = "callNotificationHandler";
+    static const char* NOTIFY_METHOD_ARGS = "(Ljava/lang/Object;Ljava/lang/Object;)V";
+    static const char* OBJ_CLASS = "com/blockstream/libgreenaddress/GDK$Obj";
+
+    static JavaVM* g_jvm;
+
+    static jclass g_gasdk;
+    static jmethodID g_gasdk_toJSONObject;
+    static jmethodID g_gasdk_toJSONString;
+    static jmethodID g_gasdk_callNotificationHandler;
+
+    static jclass g_gasdk_obj;
+    static jmethodID g_gasdk_obj_ctor;
+    static jmethodID g_gasdk_obj_get_id;
+    static jmethodID g_gasdk_obj_get;
+
+    LOCALFUNC jclass jni_get_class(JNIEnv * jenv, const char* name)
+    {
+        jclass cls;
+        jobject obj = NULL;
+
+        cls = (*jenv)->FindClass(jenv, name);
+        if (!(*jenv)->ExceptionOccurred(jenv) && cls)
+            obj = (*jenv)->NewGlobalRef(jenv, cls);
+        return (jclass)obj;
+    }
+
+    JNIEXPORT jint JNI_OnLoad(JavaVM * jvm, void* reserved)
+    {
+        JNIEnv* jenv;
+        (void)reserved;
+
+        if ((*jvm)->GetEnv(jvm, (void**)&jenv, JNI_VERSION_1_6))
+            return -1;
+
+        /* Cache our objects/methods for callbacks/calling */
+        if (!(g_gasdk = jni_get_class(jenv, SDK_CLASS)))
+            return -1;
+
+        if (!(g_gasdk_obj = jni_get_class(jenv, OBJ_CLASS)))
+            return -1;
+
+        g_gasdk_toJSONObject = (*jenv)->GetStaticMethodID(jenv, g_gasdk, TO_OBJECT_METHOD_NAME, TO_OBJECT_METHOD_ARGS);
+        g_gasdk_toJSONString = (*jenv)->GetStaticMethodID(jenv, g_gasdk, TO_STRING_METHOD_NAME, TO_STRING_METHOD_ARGS);
+        g_gasdk_callNotificationHandler
+            = (*jenv)->GetStaticMethodID(jenv, g_gasdk, NOTIFY_METHOD_NAME, NOTIFY_METHOD_ARGS);
+        g_gasdk_obj_ctor = (*jenv)->GetMethodID(jenv, g_gasdk_obj, "<init>", "(JI)V");
+        g_gasdk_obj_get_id = (*jenv)->GetMethodID(jenv, g_gasdk_obj, "get_id", "()I");
+        g_gasdk_obj_get = (*jenv)->GetMethodID(jenv, g_gasdk_obj, "get", "()J");
+
+        g_jvm = jvm;
+        return JNI_VERSION_1_6;
+    }
+
+    JNIEXPORT void JNI_OnUnload(JavaVM * jvm, void* reserved)
+    {
+        JNIEnv* jenv;
+        (void)reserved;
+
+        if (!g_jvm || (*jvm)->GetEnv(jvm, (void**)&jenv, JNI_VERSION_1_6))
+            return;
+
+        (*jenv)->DeleteGlobalRef(jenv, g_gasdk);
+        (*jenv)->DeleteGlobalRef(jenv, g_gasdk_obj);
+        g_jvm = NULL;
+    }
 
 #define GDK_SWIG_SESSION_ID 1
 #define GDK_SWIG_AUTH_HANDLER_ID 2
 
-LOCALFUNC unsigned char* malloc_or_throw(JNIEnv *jenv, size_t len) {
-    unsigned char *p = (unsigned char *)malloc(len);
-    if (!p) {
-        SWIG_JavaThrowException(jenv, SWIG_JavaOutOfMemoryError, "Out of memory");
-    }
-    return p;
-}
-
-LOCALFUNC int check_result(JNIEnv *jenv, int result, const char* msg)
-{
-    char buffer[60];
-    GA_json *details = NULL;
-    char *text = NULL;
-
-    if (result != GA_OK) {
-        /* TODO: We could create a custom exception here with all details */
-        if (GA_get_thread_error_details(&details) == GA_OK) {
-            GA_convert_json_value_to_string(details, "details", &text);
-        }
-        if (!text || !*text) {
-            snprintf(buffer, sizeof(buffer), "GDK_ERROR_CODE %d %s", result, msg);
-        }
-        SWIG_JavaThrowException(jenv, SWIG_JavaRuntimeException,
-                                text && *text ? text : buffer);
-        GA_destroy_json(details);
-        GA_destroy_string(text);
-    }
-    return result;
-}
-
-LOCALFUNC uint32_t uint32_cast(JNIEnv *jenv, jlong value) {
-    if (value < 0 || value > UINT_MAX)
-        SWIG_JavaThrowException(jenv, SWIG_JavaIndexOutOfBoundsException, "Invalid uint32_t");
-    return (uint32_t)value;
-}
-
-/* Create and return a native json object from GA_json */
-LOCALFUNC jobject create_json(JNIEnv *jenv, void *p) {
-    char* json_cstring = NULL;
-    jstring json_string = NULL;
-    jobject json_obj = NULL;
-
-    if (!g_jvm)
-        return NULL;
-
-    if (!(*jenv)->ExceptionOccurred(jenv)) {
-        if (GA_convert_json_to_string((GA_json *)p, &json_cstring) != GA_OK) {
+    LOCALFUNC unsigned char* malloc_or_throw(JNIEnv * jenv, size_t len)
+    {
+        unsigned char* p = (unsigned char*)malloc(len);
+        if (!p) {
+            SWIG_JavaThrowException(jenv, SWIG_JavaOutOfMemoryError, "Out of memory");
+        }
+        return p;
+    }
+
+    LOCALFUNC int check_result(JNIEnv * jenv, int result, const char* msg)
+    {
+        char buffer[60];
+        GA_json* details = NULL;
+        char* text = NULL;
+
+        if (result != GA_OK) {
+            /* TODO: We could create a custom exception here with all details */
+            if (GA_get_thread_error_details(&details) == GA_OK) {
+                GA_convert_json_value_to_string(details, "details", &text);
+            }
+            if (!text || !*text) {
+                snprintf(buffer, sizeof(buffer), "GDK_ERROR_CODE %d %s", result, msg);
+            }
+            SWIG_JavaThrowException(jenv, SWIG_JavaRuntimeException, text && *text ? text : buffer);
+            GA_destroy_json(details);
+            GA_destroy_string(text);
+        }
+        return result;
+    }
+
+    LOCALFUNC uint32_t uint32_cast(JNIEnv * jenv, jlong value)
+    {
+        if (value < 0 || value > UINT_MAX)
+            SWIG_JavaThrowException(jenv, SWIG_JavaIndexOutOfBoundsException, "Invalid uint32_t");
+        return (uint32_t)value;
+    }
+
+    /* Create and return a native json object from GA_json */
+    LOCALFUNC jobject create_json(JNIEnv * jenv, void* p)
+    {
+        char* json_cstring = NULL;
+        jstring json_string = NULL;
+        jobject json_obj = NULL;
+
+        if (!g_jvm)
+            return NULL;
+
+        if (!(*jenv)->ExceptionOccurred(jenv)) {
+            if (GA_convert_json_to_string((GA_json*)p, &json_cstring) != GA_OK) {
+                SWIG_JavaThrowException(jenv, SWIG_JavaIllegalArgumentException, "GA_json");
+                return NULL;
+            }
+
+            json_string = (*jenv)->NewStringUTF(jenv, json_cstring);
+            GA_destroy_string(json_cstring);
+            if (!(*jenv)->ExceptionOccurred(jenv) && json_string) {
+                json_obj = (*jenv)->CallStaticObjectMethod(jenv, g_gasdk, g_gasdk_toJSONObject, json_string);
+                if ((*jenv)->ExceptionOccurred(jenv))
+                    (*jenv)->ExceptionDescribe(jenv);
+            }
+        }
+
+        GA_destroy_json((GA_json*)p);
+        return json_obj;
+    }
+
+    /* Create and return a GA_json from a native json object */
+    LOCALFUNC void* get_json_or_throw(JNIEnv * jenv, jobject json_obj)
+    {
+        const char* json_cstring;
+        GA_json* json = NULL;
+        jstring json_string;
+
+        if (!g_jvm)
+            return NULL;
+
+        json_string = (*jenv)->CallStaticObjectMethod(jenv, g_gasdk, g_gasdk_toJSONString, json_obj);
+        if ((*jenv)->ExceptionOccurred(jenv)) {
+            (*jenv)->ExceptionDescribe(jenv);
+            return NULL;
+        }
+        if (!(json_cstring = (*jenv)->GetStringUTFChars(jenv, json_string, NULL)))
+            return NULL;
+        GA_convert_string_to_json(json_cstring, &json);
+        (*jenv)->ReleaseStringUTFChars(jenv, json_string, json_cstring);
+        if (!json)
             SWIG_JavaThrowException(jenv, SWIG_JavaIllegalArgumentException, "GA_json");
-            return NULL;
-        }
-
-        json_string = (*jenv)->NewStringUTF(jenv, json_cstring);
-        GA_destroy_string(json_cstring);
-        if (!(*jenv)->ExceptionOccurred(jenv) && json_string) {
-            json_obj = (*jenv)->CallStaticObjectMethod(jenv, g_gasdk, g_gasdk_toJSONObject, json_string);
-            if ((*jenv)->ExceptionOccurred(jenv))
-                (*jenv)->ExceptionDescribe(jenv);
-        }
-    }
-
-    GA_destroy_json((GA_json *)p);
-    return json_obj;
-}
-
-/* Create and return a GA_json from a native json object */
-LOCALFUNC void* get_json_or_throw(JNIEnv *jenv, jobject json_obj) {
-    const char* json_cstring;
-    GA_json* json = NULL;
-    jstring json_string;
-
-    if (!g_jvm)
-        return NULL;
-
-    json_string = (*jenv)->CallStaticObjectMethod(jenv, g_gasdk, g_gasdk_toJSONString, json_obj);
-    if ((*jenv)->ExceptionOccurred(jenv)) {
-        (*jenv)->ExceptionDescribe(jenv);
-        return NULL;
-    }
-    if (!(json_cstring = (*jenv)->GetStringUTFChars(jenv, json_string, NULL)))
-        return NULL;
-    GA_convert_string_to_json(json_cstring, &json);
-    (*jenv)->ReleaseStringUTFChars(jenv, json_string, json_cstring);
-    if (!json)
-        SWIG_JavaThrowException(jenv, SWIG_JavaIllegalArgumentException, "GA_json");
-    return json;
-}
-
-typedef struct notification_context
-{
-    struct GA_session* m_session;
-    jobject m_session_obj;
-} notify_t;
-
-/* Call any registered notification handler */
-LOCALFUNC void notification_handler(void* context_p, GA_json* details)
-{
-    JNIEnv *jenv;
-    notify_t* n = (notify_t*) context_p;
-    jobject json_obj;
-    int status;
-
-    if (!g_jvm || !context_p || !n->m_session)
-        return; /* Called after un-registering */
-
-    status = (*g_jvm)->GetEnv(g_jvm, (void**) &jenv, JNI_VERSION_1_6);
-    if (status == JNI_EDETACHED) {
-        if ((*g_jvm)->AttachCurrentThread(g_jvm, (void**) &jenv, NULL))
+        return json;
+    }
+
+    typedef struct notification_context {
+        struct GA_session* m_session;
+        jobject m_session_obj;
+    } notify_t;
+
+    /* Call any registered notification handler */
+    LOCALFUNC void notification_handler(void* context_p, GA_json* details)
+    {
+        JNIEnv* jenv;
+        notify_t* n = (notify_t*)context_p;
+        jobject json_obj;
+        int status;
+
+        if (!g_jvm || !context_p || !n->m_session)
+            return; /* Called after un-registering */
+
+        status = (*g_jvm)->GetEnv(g_jvm, (void**)&jenv, JNI_VERSION_1_6);
+        if (status == JNI_EDETACHED) {
+            if ((*g_jvm)->AttachCurrentThread(g_jvm, (void**)&jenv, NULL))
+                return;
+        } else if (status != JNI_OK)
             return;
-    } else if (status != JNI_OK)
-        return;
-
-    if (!details) {
-        /* Un-registering */
-        (*jenv)->DeleteGlobalRef(jenv, n->m_session_obj);
-        memset(n, 0, sizeof(*n));
-        free(n);
-        goto end;
-    }
-
-    json_obj = create_json(jenv, (void *)details);
-    if (!(*jenv)->ExceptionOccurred(jenv) && json_obj)
-        (*jenv)->CallStaticVoidMethod(jenv, g_gasdk, g_gasdk_callNotificationHandler, n->m_session_obj, json_obj);
-
-end:
-    if ((*jenv)->ExceptionOccurred(jenv)) {
-        (*jenv)->ExceptionDescribe(jenv);
-        (*jenv)->ExceptionClear(jenv);
-    }
-    if (status == JNI_EDETACHED)
-        (*g_jvm)->DetachCurrentThread(g_jvm);
-}
-
-/* Create and return a java object to hold an opaque pointer */
-LOCALFUNC jobject create_obj(JNIEnv *jenv, void *p, int id) {
-    jobject obj = 0;
-
-    if (!g_jvm)
-        return NULL;
-
-    if (!(obj = (*jenv)->NewObject(jenv, g_gasdk_obj, g_gasdk_obj_ctor, (jlong)(uintptr_t)p, id)))
-        return NULL;
-
-    if (id == GDK_SWIG_SESSION_ID) {
-        /* Set the notification handler for the session after creating it */
-        notify_t* n = (notify_t*)malloc_or_throw(jenv, sizeof(notify_t));
-        if (!n)
-            return NULL;
-        n->m_session = (struct GA_session*) p;
-        n->m_session_obj = (*jenv)->NewGlobalRef(jenv, obj);
-        if (!n->m_session_obj) {
+
+        if (!details) {
+            /* Un-registering */
+            (*jenv)->DeleteGlobalRef(jenv, n->m_session_obj);
+            memset(n, 0, sizeof(*n));
             free(n);
-            return NULL;
-        }
-        /* FIXME: Error handling if this call fails */
-        GA_set_notification_handler(n->m_session, notification_handler, n);
-        return n->m_session_obj;
-    }
-    return obj;
-}
-
-/* Fetch an opaque pointer from a java object */
-LOCALFUNC void *get_obj(JNIEnv *jenv, jobject obj, int id) {
-    void *ret;
-
-    if (!g_jvm || !obj)
-        return NULL;
-
-    if ((*jenv)->CallIntMethod(jenv, obj, g_gasdk_obj_get_id) != id ||
-        (*jenv)->ExceptionOccurred(jenv))
-        return NULL;
-    ret = (void *)(uintptr_t)((*jenv)->CallLongMethod(jenv, obj, g_gasdk_obj_get));
-    return (*jenv)->ExceptionOccurred(jenv) ? NULL : ret;
-}
-
-LOCALFUNC void* get_obj_or_throw(JNIEnv *jenv, jobject obj, int id, const char *name) {
-    void *ret = get_obj(jenv, obj, id);
-    if (!ret)
-        SWIG_JavaThrowException(jenv, SWIG_JavaIllegalArgumentException, name);
-    return ret;
-}
-
-LOCALFUNC jbyteArray create_array(JNIEnv *jenv, const unsigned char* p, size_t len) {
-    jbyteArray ret = (*jenv)->NewByteArray(jenv, len);
-    if (ret) {
-        (*jenv)->SetByteArrayRegion(jenv, ret, 0, len, (const jbyte*)p);
-    }
-    return ret;
-}
-
-%}
-
-%javaconst(1);
-%ignore GA_destroy_string;
-
-%pragma(java) jniclasscode=%{
-    private static boolean loadLibrary() {
+            goto end;
+        }
+
+        json_obj = create_json(jenv, (void*)details);
+        if (!(*jenv)->ExceptionOccurred(jenv) && json_obj)
+            (*jenv)->CallStaticVoidMethod(jenv, g_gasdk, g_gasdk_callNotificationHandler, n->m_session_obj, json_obj);
+
+    end:
+        if ((*jenv)->ExceptionOccurred(jenv)) {
+            (*jenv)->ExceptionDescribe(jenv);
+            (*jenv)->ExceptionClear(jenv);
+        }
+        if (status == JNI_EDETACHED)
+            (*g_jvm)->DetachCurrentThread(g_jvm);
+    }
+
+    /* Create and return a java object to hold an opaque pointer */
+    LOCALFUNC jobject create_obj(JNIEnv * jenv, void* p, int id)
+    {
+        jobject obj = 0;
+
+        if (!g_jvm)
+            return NULL;
+
+        if (!(obj = (*jenv)->NewObject(jenv, g_gasdk_obj, g_gasdk_obj_ctor, (jlong)(uintptr_t)p, id)))
+            return NULL;
+
+        if (id == GDK_SWIG_SESSION_ID) {
+            /* Set the notification handler for the session after creating it */
+            notify_t* n = (notify_t*)malloc_or_throw(jenv, sizeof(notify_t));
+            if (!n)
+                return NULL;
+            n->m_session = (struct GA_session*)p;
+            n->m_session_obj = (*jenv)->NewGlobalRef(jenv, obj);
+            if (!n->m_session_obj) {
+                free(n);
+                return NULL;
+            }
+            /* FIXME: Error handling if this call fails */
+            GA_set_notification_handler(n->m_session, notification_handler, n);
+            return n->m_session_obj;
+        }
+        return obj;
+    }
+
+    /* Fetch an opaque pointer from a java object */
+    LOCALFUNC void* get_obj(JNIEnv * jenv, jobject obj, int id)
+    {
+        void* ret;
+
+        if (!g_jvm || !obj)
+            return NULL;
+
+        if ((*jenv)->CallIntMethod(jenv, obj, g_gasdk_obj_get_id) != id || (*jenv)->ExceptionOccurred(jenv))
+            return NULL;
+        ret = (void*)(uintptr_t)((*jenv)->CallLongMethod(jenv, obj, g_gasdk_obj_get));
+        return (*jenv)->ExceptionOccurred(jenv) ? NULL : ret;
+    }
+
+    LOCALFUNC void* get_obj_or_throw(JNIEnv * jenv, jobject obj, int id, const char* name)
+    {
+        void* ret = get_obj(jenv, obj, id);
+        if (!ret)
+            SWIG_JavaThrowException(jenv, SWIG_JavaIllegalArgumentException, name);
+        return ret;
+    }
+
+    LOCALFUNC jbyteArray create_array(JNIEnv * jenv, const unsigned char* p, size_t len)
+    {
+        jbyteArray ret = (*jenv)->NewByteArray(jenv, len);
+        if (ret) {
+            (*jenv)->SetByteArrayRegion(jenv, ret, 0, len, (const jbyte*)p);
+        }
+        return ret;
+    }
+
+    %
+}
+
+% javaconst(1);
+% ignore GA_destroy_string;
+
+% pragma(java) jniclasscode = %
+{
+private
+    static boolean loadLibrary()
+    {
         try {
             System.loadLibrary("greenaddress");
             return true;
@@ -288,70 +299,81 @@
         }
     }
 
-    private static final boolean enabled = loadLibrary();
-    public static boolean isEnabled() {
-        return enabled;
-    }
+private
+    static final boolean enabled = loadLibrary();
+public
+    static boolean isEnabled() { return enabled; }
 
     // JSON conversion
-    public interface JSONConverter {
-       Object toJSONObject(final String jsonString);
-       String toJSONString(final Object jsonObject);
-    }
-
-    private static JSONConverter mJSONConverter = null;
-
-    private static Object toJSONObject(final String jsonString) {
-        return mJSONConverter.toJSONObject(jsonString);
-    }
-
-    private static String toJSONString(final Object jsonObject) {
-        return mJSONConverter.toJSONString(jsonObject);
-    }
-
-    public static void init(JSONConverter _JSONConverter, final Object config) {
+public
+    interface JSONConverter {
+        Object toJSONObject(final String jsonString);
+        String toJSONString(final Object jsonObject);
+    }
+
+    private static JSONConverter mJSONConverter
+        = null;
+
+private
+    static Object toJSONObject(final String jsonString) { return mJSONConverter.toJSONObject(jsonString); }
+
+private
+    static String toJSONString(final Object jsonObject) { return mJSONConverter.toJSONString(jsonObject); }
+
+public
+    static void init(JSONConverter _JSONConverter, final Object config)
+    {
         mJSONConverter = _JSONConverter;
         _internal_GA_init(config);
     }
 
     // Notifications
-    public interface NotificationHandler {
-       void onNewNotification(final Object session, final Object jsonObject);
-    }
-
-    private static NotificationHandler mNotificationHandler = null;
-
-    public static void setNotificationHandler(final NotificationHandler notificationHandler) {
+public
+    interface NotificationHandler {
+        void onNewNotification(final Object session, final Object jsonObject);
+    }
+
+    private static NotificationHandler mNotificationHandler
+        = null;
+
+public
+    static void setNotificationHandler(final NotificationHandler notificationHandler)
+    {
         mNotificationHandler = notificationHandler;
     }
 
-    private static void callNotificationHandler(final Object session, final Object jsonObject) {
+private
+    static void callNotificationHandler(final Object session, final Object jsonObject)
+    {
         if (mNotificationHandler != null)
             mNotificationHandler.onNewNotification(session, jsonObject);
     }
 
     static final class Obj {
-        private final transient long ptr;
-        private final int id;
-        private Obj(final long ptr, final int id) { this.ptr = ptr; this.id = id; }
-        private long get() { return ptr; }
-        private int get_id() { return id; }
-    }
-%}
+    private
+        final transient long ptr;
+    private
+        final int id;
+    private
+        Obj(final long ptr, final int id)
+        {
+            this.ptr = ptr;
+            this.id = id;
+        }
+    private
+        long get() { return ptr; }
+    private
+        int get_id() { return id; }
+    } %
+}
 
 /* Raise an exception whenever a function fails */
-%exception {
-    $action
-    check_result(jenv, result, "$name");
-}
+% exception { $action check_result(jenv, result, "$name"); }
 
 /* Don't use our int return value except for exception checking */
-%typemap(out) int %{
-%}
-%typemap(in,noblock=1,numinputs=0) char** output(char* temp = 0) {
-      $1 = &temp;
-}
-%typemap(argout, noblock=1) (char** output) {
+% typemap(out) int % { % } % typemap(in, noblock = 1, numinputs = 0) char** output(char* temp = 0) { $1 = &temp; }
+% typemap(argout, noblock = 1)(char** output)
+{
     if ($1) {
         if (!(*jenv)->ExceptionOccurred(jenv))
             $result = (*jenv)->NewStringUTF(jenv, *$1);
@@ -363,10 +385,9 @@
     }
 }
 /* Output strings are converted to native Java strings and returned */
-%typemap(in,noblock=1,numinputs=0) char **(char *temp = 0) {
-    $1 = &temp;
-}
-%typemap(argout,noblock=1) (char **) {
+% typemap(in, noblock = 1, numinputs = 0) char**(char* temp = 0) { $1 = &temp; }
+% typemap(argout, noblock = 1)(char**)
+{
     if ($1) {
         if (!(*jenv)->ExceptionOccurred(jenv))
             $result = (*jenv)->NewStringUTF(jenv, *$1);
@@ -377,15 +398,12 @@
         $result = NULL;
 }
 /* uint32_t input arguments are taken as longs and cast with range checking */
-%typemap(in) uint32_t {
-    $1 = uint32_cast(jenv, $input);
-}
+% typemap(in) uint32_t { $1 = uint32_cast(jenv, $input); }
 
 /* uint32_t output pointer arguments are returned as the function return value */
-%typemap(in,noblock=1,numinputs=0) uint32_t* (uint32_t val32_out = 0) {
-    $1 = ($1_ltype)&val32_out;
-}
-%typemap(argout,noblock=1) (uint32_t*) {
+% typemap(in, noblock = 1, numinputs = 0) uint32_t*(uint32_t val32_out = 0) { $1 = ($1_ltype)&val32_out; }
+% typemap(argout, noblock = 1)(uint32_t*)
+{
     if (!(*jenv)->ExceptionOccurred(jenv)) {
         $result = *$1;
     }
@@ -393,196 +411,143 @@
 
 /* uint64_t input arguments are taken as longs and cast unchecked. This means
  * callers need to take care with treating negative values correctly */
-%typemap(in) uint64_t {
-    $1 = (uint64_t)($input);
-}
+% typemap(in) uint64_t { $1 = (uint64_t)($input); }
 
 /* JSON */
-%typemap(in, numinputs=0) GA_json** (GA_json* w) {
-    w = 0; $1 = ($1_ltype)&w;
-}
-%typemap(argout) GA_json** {
+% typemap(in, numinputs = 0) GA_json**(GA_json* w)
+{
+    w = 0;
+    $1 = ($1_ltype)&w;
+}
+% typemap(argout) GA_json**
+{
     if (*$1) {
         $result = create_json(jenv, *$1);
     }
 }
-%typemap(in) GA_json* {
-    $1 = (GA_json*) get_json_or_throw(jenv, $input);
+% typemap(in) GA_json*
+{
+    $1 = (GA_json*)get_json_or_throw(jenv, $input);
     if (!$1) {
         return $null;
     }
 }
-%typemap(jtype) GA_json* "Object"
-%typemap(jni) GA_json* "jobject"
-
-/* Opaque structures */
-%define %java_struct(NAME, ID)
-%typemap(in, numinputs=0) NAME** (NAME* w) {
-    w = 0; $1 = ($1_ltype)&w;
-}
-%typemap(argout) NAME** {
+% typemap(jtype) GA_json * "Object" % typemap(jni) GA_json
+    * "jobject"
+
+    /* Opaque structures */
+    % define % java_struct(NAME, ID) % typemap(in, numinputs = 0) NAME**(NAME* w)
+{
+    w = 0;
+    $1 = ($1_ltype)&w;
+}
+% typemap(argout) NAME**
+{
     if (*$1) {
         $result = create_obj(jenv, *$1, ID);
     }
 }
-%typemap(in) NAME* {
-    $1 = (NAME*) get_obj_or_throw(jenv, $input, ID, "NAME");
+% typemap(in) NAME*
+{
+    $1 = (NAME*)get_obj_or_throw(jenv, $input, ID, "NAME");
     if (!$1) {
         return $null;
     }
 }
-%typemap(jtype) NAME* "Object"
-%typemap(jni) NAME* "jobject"
-%enddef
-
-%define %java_opaque_struct(NAME, ID)
-%java_struct(struct NAME, ID)
-%enddef
-
-/* Change a functions return type to match its output type mapping */
-%define %return_decls(FUNC, JTYPE, JNITYPE)
-%typemap(jstype) int FUNC "JTYPE"
-%typemap(jtype) int FUNC "JTYPE"
-%typemap(jni) int FUNC "JNITYPE"
-%rename("%(strip:[GA_])s") FUNC;
-%enddef
-
-%define %internal_returns_void__(FUNC)
-%return_decls(FUNC, void, void)
-%rename("_internal_%s") FUNC;
-%enddef
-
-%define %returns_void__(FUNC)
-%return_decls(FUNC, void, void)
-%enddef
-%define %returns_uint32(FUNC)
-%return_decls(FUNC, long, jlong)
-%enddef
-%define %returns_struct(FUNC, STRUCT)
-%return_decls(FUNC, Object, jobject)
-%enddef
-%define %returns_string(FUNC)
-%return_decls(FUNC, String, jstring)
-%enddef
-%define %returns_array_(FUNC, ARRAYARG, LENARG, LEN)
-%return_decls(FUNC, byte[], jbyteArray)
-%exception FUNC {
+% typemap(jtype) NAME * "Object" % typemap(jni) NAME * "jobject" % enddef
+
+    % define % java_opaque_struct(NAME, ID) % java_struct(struct NAME, ID)
+    % enddef
+
+    /* Change a functions return type to match its output type mapping */
+    % define % return_decls(FUNC, JTYPE, JNITYPE) % typemap(jstype) int FUNC "JTYPE" % typemap(jtype) int FUNC "JTYPE"
+    % typemap(jni) int FUNC "JNITYPE" % rename("%(strip:[GA_])s") FUNC;
+% enddef
+
+    % define % internal_returns_void__(FUNC) % return_decls(FUNC, void, void) % rename("_internal_%s") FUNC;
+% enddef
+
+    % define % returns_void__(FUNC) % return_decls(FUNC, void, void) % enddef % define % returns_uint32(FUNC)
+    % return_decls(FUNC, long, jlong) % enddef % define % returns_struct(FUNC, STRUCT)
+    % return_decls(FUNC, Object, jobject) % enddef % define % returns_string(FUNC) % return_decls(FUNC, String, jstring)
+    % enddef % define % returns_array_(FUNC, ARRAYARG, LENARG, LEN) % return_decls(FUNC, byte[], jbyteArray)
+    % exception FUNC
+{
     int skip = 0;
     jresult = NULL;
-    if (!jarg ## ARRAYARG) {
-        arg ## LENARG = LEN;
-        arg ## ARRAYARG = malloc_or_throw(jenv, LEN);
-        if (!arg ## ARRAYARG) {
+    if (!jarg##ARRAYARG) {
+        arg##LENARG = LEN;
+        arg##ARRAYARG = malloc_or_throw(jenv, LEN);
+        if (!arg##ARRAYARG) {
             skip = 1; /* Exception set by malloc_or_throw */
         }
     }
     if (!skip) {
-        $action
-        if (check_result(jenv, result, "$name") == GA_OK && !jarg ## ARRAYARG) {
-            jresult = create_array(jenv, arg ## ARRAYARG, LEN);
-        }
-        if (!jarg ## ARRAYARG) {
+        $action if (check_result(jenv, result, "$name") == GA_OK && !jarg##ARRAYARG)
+        {
+            jresult = create_array(jenv, arg##ARRAYARG, LEN);
+        }
+        if (!jarg##ARRAYARG) {
             /* wally_bzero(arg ## ARRAYARG, LEN); */
-            free(arg ## ARRAYARG);
-        }
-    }
-}
-%enddef
-
-%java_opaque_struct(GA_session, GDK_SWIG_SESSION_ID)
-%java_opaque_struct(GA_auth_handler, GDK_SWIG_AUTH_HANDLER_ID)
-
-%internal_returns_void__(GA_init)
-%returns_struct(GA_ack_system_message, GA_auth_handler)
-%returns_struct(GA_blind_transaction, GA_auth_handler)
-%returns_string(GA_broadcast_transaction)
-%returns_void__(GA_connect)
-%returns_struct(GA_convert_amount, GA_json)
-%returns_string(GA_convert_json_to_string)
-%returns_string(GA_convert_json_value_to_string)
-%returns_struct(GA_convert_string_to_json, GA_json)
-%returns_struct(GA_create_session, GA_session)
-%returns_struct(GA_create_transaction, GA_auth_handler)
-%returns_struct(GA_create_swap_transaction, GA_auth_handler)
-%returns_struct(GA_create_subaccount, GA_auth_handler)
-<<<<<<< HEAD
-%returns_struct(GA_create_pset, GA_auth_handler)
-%returns_struct(GA_sign_pset, GA_auth_handler)
-=======
-%returns_struct(GA_complete_swap_transaction, GA_auth_handler)
-%returns_struct(GA_decrypt_with_pin, GA_auth_handler)
->>>>>>> bc787af8
-%returns_void__(GA_destroy_session)
-%returns_void__(GA_destroy_auth_handler)
-%returns_void__(GA_destroy_json)
-%returns_struct(GA_encrypt_with_pin, GA_auth_handler)
-%returns_void__(GA_reconnect_hint)
-%returns_struct(GA_get_proxy_settings, GA_json)
-%returns_struct(GA_get_wallet_identifier, GA_json)
-%returns_struct(GA_http_request, GA_json)
-%returns_void__(GA_refresh_assets)
-%returns_struct(GA_get_assets, GA_json)
-%returns_struct(GA_validate_asset_domain_name, GA_json)
-%returns_string(GA_generate_mnemonic)
-%returns_string(GA_generate_mnemonic_12)
-%returns_struct(GA_get_available_currencies, GA_json)
-%returns_struct(GA_get_balance, GA_auth_handler)
-%returns_struct(GA_get_credentials, GA_auth_handler)
-%returns_struct(GA_get_fee_estimates, GA_json)
-%returns_struct(GA_get_networks, GA_json)
-%returns_struct(GA_get_previous_addresses, GA_auth_handler)
-%returns_array_(GA_get_random_bytes, 2, 3, jarg1)
-%returns_uint32(GA_get_uniform_uint32_t)
-%returns_struct(GA_get_transaction_details, GA_json)
-%returns_struct(GA_get_subaccounts, GA_auth_handler)
-%returns_struct(GA_get_subaccount, GA_auth_handler)
-%returns_void__(GA_rename_subaccount)
-%returns_struct(GA_update_subaccount, GA_auth_handler)
-%returns_string(GA_get_system_message)
-%returns_struct(GA_get_transactions, GA_auth_handler)
-%returns_struct(GA_get_twofactor_config, GA_json)
-%returns_struct(GA_get_unspent_outputs, GA_auth_handler)
-%returns_struct(GA_get_unspent_outputs_for_private_key, GA_json)
-%returns_struct(GA_set_unspent_outputs_status, GA_auth_handler)
-%returns_struct(GA_get_receive_address, GA_auth_handler)
-%returns_struct(GA_login_user, GA_auth_handler)
-%returns_void__(GA_register_network)
-%returns_struct(GA_register_user, GA_auth_handler)
-%returns_struct(GA_remove_account, GA_auth_handler)
-%returns_void__(GA_send_nlocktimes)
-%returns_struct(GA_set_csvtime, GA_auth_handler)
-%returns_struct(GA_set_nlocktime, GA_auth_handler)
-%returns_struct(GA_send_transaction, GA_auth_handler)
-%returns_void__(GA_disable_all_pin_logins)
-%returns_void__(GA_set_transaction_memo)
-%returns_void__(GA_set_watch_only)
-%returns_string(GA_get_watch_only_username)
-%returns_struct(GA_sign_transaction, GA_auth_handler)
-%returns_struct(GA_sign_message, GA_auth_handler)
-%returns_struct(GA_psbt_sign, GA_auth_handler)
-%returns_struct(GA_psbt_get_details, GA_auth_handler)
-%returns_void__(GA_auth_handler_call)
-%returns_struct(GA_twofactor_cancel_reset, GA_auth_handler)
-%returns_struct(GA_twofactor_reset, GA_auth_handler)
-%returns_struct(GA_twofactor_undo_reset, GA_auth_handler)
-%returns_struct(GA_twofactor_change_limits, GA_auth_handler)
-%returns_struct(GA_bcur_encode, GA_auth_handler)
-%returns_struct(GA_bcur_decode, GA_auth_handler)
-%returns_struct(GA_change_settings_twofactor, GA_auth_handler)
-%returns_struct(GA_auth_handler_get_status, GA_json)
-%returns_struct(GA_change_settings, GA_auth_handler)
-%returns_struct(GA_get_settings, GA_json)
-%returns_void__(GA_auth_handler_request_code)
-%returns_void__(GA_auth_handler_resolve_code)
-%returns_uint32(GA_validate_mnemonic)
-%returns_struct(GA_validate, GA_auth_handler)
-
-/* TODO
-GA_convert_json_value_to_bool
-GA_convert_json_value_to_uint32
-GA_convert_json_value_to_uint64
-GA_destroy_string
-GA_subscribe_to_topic_as_json
-*/
-
-%include "gdk.h"+            free(arg##ARRAYARG);
+        }
+    }
+}
+% enddef
+
+    % java_opaque_struct(GA_session, GDK_SWIG_SESSION_ID)
+    % java_opaque_struct(GA_auth_handler, GDK_SWIG_AUTH_HANDLER_ID)
+
+    % internal_returns_void__(GA_init) % returns_struct(GA_ack_system_message, GA_auth_handler)
+    % returns_struct(GA_blind_transaction, GA_auth_handler) % returns_string(GA_broadcast_transaction)
+    % returns_void__(GA_connect) % returns_struct(GA_convert_amount, GA_json)
+    % returns_string(GA_convert_json_to_string) % returns_string(GA_convert_json_value_to_string)
+    % returns_struct(GA_convert_string_to_json, GA_json) % returns_struct(GA_create_session, GA_session)
+    % returns_struct(GA_create_transaction, GA_auth_handler)
+    % returns_struct(GA_create_swap_transaction, GA_auth_handler)
+    % returns_struct(GA_create_subaccount, GA_auth_handler) % returns_struct(GA_create_pset, GA_auth_handler)
+    % returns_struct(GA_sign_pset, GA_auth_handler) % returns_void__(GA_destroy_session)
+    % returns_void__(GA_destroy_auth_handler) % returns_void__(GA_destroy_json)
+    % returns_struct(GA_encrypt_with_pin, GA_auth_handler) % returns_void__(GA_reconnect_hint)
+    % returns_struct(GA_get_proxy_settings, GA_json) % returns_struct(GA_get_wallet_identifier, GA_json)
+    % returns_struct(GA_http_request, GA_json) % returns_void__(GA_refresh_assets)
+    % returns_struct(GA_get_assets, GA_json) % returns_struct(GA_validate_asset_domain_name, GA_json)
+    % returns_string(GA_generate_mnemonic) % returns_string(GA_generate_mnemonic_12)
+    % returns_struct(GA_get_available_currencies, GA_json) % returns_struct(GA_get_balance, GA_auth_handler)
+    % returns_struct(GA_get_credentials, GA_auth_handler) % returns_struct(GA_get_fee_estimates, GA_json)
+    % returns_struct(GA_get_networks, GA_json) % returns_struct(GA_get_previous_addresses, GA_auth_handler)
+    % returns_array_(GA_get_random_bytes, 2, 3, jarg1) % returns_uint32(GA_get_uniform_uint32_t)
+    % returns_struct(GA_get_transaction_details, GA_json) % returns_struct(GA_get_subaccounts, GA_auth_handler)
+    % returns_struct(GA_get_subaccount, GA_auth_handler) % returns_void__(GA_rename_subaccount)
+    % returns_struct(GA_update_subaccount, GA_auth_handler) % returns_string(GA_get_system_message)
+    % returns_struct(GA_get_transactions, GA_auth_handler) % returns_struct(GA_get_twofactor_config, GA_json)
+    % returns_struct(GA_get_unspent_outputs, GA_auth_handler)
+    % returns_struct(GA_get_unspent_outputs_for_private_key, GA_json)
+    % returns_struct(GA_set_unspent_outputs_status, GA_auth_handler)
+    % returns_struct(GA_get_receive_address, GA_auth_handler) % returns_struct(GA_login_user, GA_auth_handler)
+    % returns_void__(GA_register_network) % returns_struct(GA_register_user, GA_auth_handler)
+    % returns_struct(GA_remove_account, GA_auth_handler) % returns_void__(GA_send_nlocktimes)
+    % returns_struct(GA_set_csvtime, GA_auth_handler) % returns_struct(GA_set_nlocktime, GA_auth_handler)
+    % returns_struct(GA_send_transaction, GA_auth_handler) % returns_void__(GA_disable_all_pin_logins)
+    % returns_void__(GA_set_transaction_memo) % returns_void__(GA_set_watch_only)
+    % returns_string(GA_get_watch_only_username) % returns_struct(GA_sign_transaction, GA_auth_handler)
+    % returns_struct(GA_sign_message, GA_auth_handler) % returns_struct(GA_psbt_sign, GA_auth_handler)
+    % returns_struct(GA_psbt_get_details, GA_auth_handler) % returns_void__(GA_auth_handler_call)
+    % returns_struct(GA_twofactor_cancel_reset, GA_auth_handler) % returns_struct(GA_twofactor_reset, GA_auth_handler)
+    % returns_struct(GA_twofactor_undo_reset, GA_auth_handler)
+    % returns_struct(GA_twofactor_change_limits, GA_auth_handler) % returns_struct(GA_bcur_encode, GA_auth_handler)
+    % returns_struct(GA_bcur_decode, GA_auth_handler) % returns_struct(GA_change_settings_twofactor, GA_auth_handler)
+    % returns_struct(GA_auth_handler_get_status, GA_json) % returns_struct(GA_change_settings, GA_auth_handler)
+    % returns_struct(GA_get_settings, GA_json) % returns_void__(GA_auth_handler_request_code)
+    % returns_void__(GA_auth_handler_resolve_code) % returns_uint32(GA_validate_mnemonic)
+    % returns_struct(GA_validate, GA_auth_handler)
+
+    /* TODO
+    GA_convert_json_value_to_bool
+    GA_convert_json_value_to_uint32
+    GA_convert_json_value_to_uint64
+    GA_destroy_string
+    GA_subscribe_to_topic_as_json
+    */
+
+    % include "gdk.h"