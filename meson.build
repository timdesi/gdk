<<<<<<< HEAD
project('gdk', ['c', 'cpp'], version: '0.0.45.post1', meson_version : '>= 0.58.0')
=======
project('gdk', ['c', 'cpp'], version: '0.0.47.post1', meson_version : '>= 0.58.0')
>>>>>>> 02121fac

# commonly used checks
compiler = meson.get_compiler('cpp')

cross_win_build = meson.get_cross_property('target_os', '') == 'windows'
cross_iphone_build =  meson.get_cross_property('target_os', '').contains('iphone')
cross_android_build = host_machine.system() == 'android'
is_32bit_android_build = cross_android_build and (host_machine.cpu() == 'armv7' or host_machine.cpu() == 'i686')
is_freebsd = host_machine.system().startswith('freebsd')
is_darwin = build_machine.system() == 'darwin'
is_clang = compiler.get_id() == 'clang'
freebsd_requires_gold = is_freebsd and is_clang
use_gold = (build_machine.system() == 'linux' or freebsd_requires_gold) and not cross_win_build and not cross_android_build
debug_optimized = get_option('buildtype') == 'debugoptimized'
debug = debug_optimized or get_option('buildtype') == 'debug'
lto = get_option('lto')

# header checks (must be architecture independent)
check_headers = [
    'fcntl.h',
    'stddef.h',
    'stdint.h',
    'string.h',
    'sys/epoll.h',
    'sys/stat.h',
    'unistd.h'
]

foreach h : check_headers
    compiler.has_header(h)
endforeach

# language options
add_project_arguments(compiler.first_supported_argument(['-std=c++17', '-std=c++14']), language : 'cpp')
add_project_arguments(['-Wno-deprecated-declarations', '-funsigned-char'], language : 'cpp')

static_libstdc = compiler.has_link_argument('-static-libstdc++')

# language related arguments
if lto
    add_project_arguments(['-flto'], language : 'cpp')
    add_project_link_arguments(['-flto'], language : 'cpp')
endif

if use_gold
    if is_clang and not is_freebsd and compiler.has_link_argument('-fuse-ld=lld')
        add_project_link_arguments(['-fuse-ld=lld', '-ldl'], language : 'cpp')
    else
        add_project_link_arguments(['-fuse-ld=gold', '-ldl'], language : 'cpp')
    endif
elif cross_android_build
    if is_darwin and not lto
        add_project_link_arguments(['-fuse-ld=bfd', '-ldl'], language : 'cpp')
    else
        add_project_link_arguments(['-fuse-ld=lld', '-ldl'], language : 'cpp')
    endif
endif

common_compile_options = [
    '-Wno-unknown-warning-option',
    '-Wextra',
    '-D_FORTIFY_SOURCE=2',
    '-fasynchronous-unwind-tables',
    '-fexceptions',
    '-fstack-protector-strong',
    '-fvisibility=hidden',
    '-DGDK_BUILD',
    '-D_HAVE_SQLITE_CONFIG_H'
]

if not is_freebsd and compiler.has_argument('-Wthread-safety')
    common_compile_options += ['-Wthread-safety']
endif

if get_option('time-report') and compiler.has_argument('-ftime-report')
      common_compile_options += ['-ftime-report']
endif

add_project_arguments(common_compile_options, language : ['c', 'cpp'])
add_project_arguments('-fvisibility-inlines-hidden', language : ['cpp'])

common_link_args = [
    '-Wl,-z,now',
    '-Wl,-z,relro',
    '-Wl,-z,noexecstack'
]

if (is_darwin or cross_iphone_build) and not cross_android_build
  # to generate keys in gdk_rust
  add_project_link_arguments(['-Wl,-framework,Security'], language : 'cpp')
endif

if is_darwin and not cross_android_build and not cross_iphone_build
  add_project_arguments(['-mmacosx-version-min=10.13'], language : ['c', 'cpp'])
  add_project_link_arguments(['-mmacosx-version-min=10.13'], language : ['c', 'cpp'])
endif

if cross_iphone_build
  add_project_arguments(['-miphoneos-version-min=11.0'], language : ['c', 'cpp'])
  add_project_link_arguments(['-miphoneos-version-min=11.0'], language : ['c', 'cpp'])
endif

if is_freebsd
    if freebsd_requires_gold
        common_link_args += ['-Wl,--weak-unresolved-symbols']
    else
        common_link_args += ['-Wl,-z,undefs']
    endif
endif

if (not is_darwin and not cross_win_build) or cross_android_build
    add_project_link_arguments(common_link_args, language : ['c', 'cpp'])
endif

# https://developer.android.com/ndk/guides/asan
# https://github.com/android/ndk/issues/988
# https://gcc.gnu.org/bugzilla/show_bug.cgi?id=64234
if get_option('b_sanitize') == 'address'
    if is_clang
        add_project_link_arguments(['-static-libsan'], language : ['c', 'cpp'])
    else
        add_project_link_arguments(['-shared-libasan'], language : ['c', 'cpp'])
    endif
endif

if debug
    add_project_arguments(['-ggdb3', '-fno-omit-frame-pointer', '-D_GLIBCXX_ASSERTIONS', '-D_GLIBCXX_DEBUG', '-D_GLIBCXX_DEBUG_PEDANTIC'], language : ['c', 'cpp'])
    if not is_darwin
      # Not yet supported on Apple Clang compiler
      add_project_arguments(['-D_LIBCPP_DEBUG=1'], language : ['c', 'cpp'])
    endif
    if debug_optimized
        add_project_arguments(['-Og'], language : ['c', 'cpp'])
    endif
else
    add_project_arguments(['-DNDEBUG'], language : ['c', 'cpp'])
endif
if get_option('enable-rust')
    add_project_arguments(['-DBUILD_GDK_RUST'], language : ['c', 'cpp'])
endif

if meson.is_cross_build()
    archs = meson.get_cross_property('archs')
    if archs != []
        add_project_arguments(meson.get_cross_property('archs'), language : ['c', 'cpp'])
    endif
endif

if is_32bit_android_build
    add_project_arguments('-U_FILE_OFFSET_BITS', language : ['c', 'cpp'])
endif

swift = add_languages('swift', required : false)
if swift
    add_project_arguments(['-I' + join_paths(meson.source_root(), 'src')], language : 'swift')
    add_project_arguments(['-I' + join_paths(meson.build_root(), 'libwally-core', 'include')], language : 'swift')
    add_project_arguments(['-I' + join_paths(meson.source_root(), 'src', 'swift', 'GreenAddress', '.build', 'debug')], language : 'swift')
    add_project_link_arguments(['-L' + join_paths(meson.build_root(), 'src')], language : 'swift')
    add_project_link_arguments(['-L' + join_paths(meson.source_root(), 'src', 'swift', 'GreenAddress')], language : 'swift')
    add_project_link_arguments(['-lGreenAddress'], language : 'swift')
endif

executable_c_cpp_args = ['-fPIE']
executable_link_args = []
if static_libstdc
    executable_link_args += ['-static-libstdc++']
endif

executable_link_args = []
if compiler.get_id() == 'gcc'
    executable_c_cpp_args += ['-pie']
else
    executable_link_args += ['-pie']
endif

if cross_win_build
    executable_link_args += ['-static', '-static-libgcc']
endif

sed = find_program('gsed', 'sed')
if get_option('enable-rust')
    cargo = find_program('cargo')
endif
swig = find_program('swig', required : false)
if swig.found()
    pymodule = import('python')
    python_version = get_option('python-version')
    python_installation = pymodule.find_installation('python' + python_version, required : true)
    python_exe = python_installation.path()

    environment_variables = [
        'JAVA_HOME',
        'JAVA_TARGET'
    ]
    foreach v : environment_variables
        res = run_command(python_exe, '-c', 'import os; print(os.getenv("' + v + '", ""))')
        if res.returncode() == 0
            stdout = res.stdout().strip()
            set_variable(v.to_lower(), stdout)
            message(v + ' set to "' + stdout + '"')
        else
            set_variable(v.to_lower(), '')
        endif
    endforeach

    if python_version != ''
        # FIXME: When making a python module we must avoid linking libpython
        # and allow the interpreter to provide the symbols for manylinux
        # compatibility.
        if python_installation.language_version().version_compare('<=3.9')
            # Note: Use embed:true to force linking libpython, since we don't
            # allow missing symbols in our final .so file.
            python_dep = python_installation.dependency(embed:true)
        else
            # Work around for https://github.com/mesonbuild/meson/issues/5629
            python_dep = dependency('python-@0@-embed'.format(python_version), version: '>=3', required: false)
        endif

        if not python_dep.found()
            error('Python development dependency not be found, please install python(version)-dev and try again.')
        endif
    else
        # Python only needed for reading 'environment_variables' above
        python_dep = dependency('', required : false)
    endif

    if java_target == ''
        java_target = '1.8'
    endif

    javac = add_languages('java', required : false)
    if not javac
        message('javac not found JNI bindings are disabled.')
    elif java_home == ''
        message('$JAVA_HOME not set. JNI bindings are disabled.')
    else
        java = find_program('java')
    endif
endif

jni_deps  = swig.found() and javac and java_home != ''
jni_disabled = cross_win_build or cross_iphone_build or not jni_deps
build_jni = (jni_deps or cross_android_build) and not jni_disabled
build_swig_python = swig.found() and python_dep.found() and not cross_iphone_build and not cross_android_build

ar = find_program('ar', required : not cross_android_build)
objcopy = find_program('objcopy', required : false)

clang_format = find_program('clang-format', required : false)

clang_tidy_name = 'clang-tidy' + get_option('clang-tidy-version')
clang_tidy = find_program(clang_tidy_name, required : false)

pvs_studio_analyzer = find_program('pvs-studio-analyzer', required : false)
infer = find_program('infer', required : false)
git = find_program('git', required : true)

sphinx_build = find_program('sphinx-build', required : false)
if sphinx_build.found()
    source_docs = join_paths(meson.source_root(), 'docs', 'source')
    custom_target('apidocs', output : 'apidocs', command : [sphinx_build, '-b', 'html', '-a',
                  '-c', source_docs, source_docs, join_paths(meson.source_root(), 'docs', 'build', 'html')])
else
    message('apidocs generation is not available')
endif

# dependencies
library_deps = []

library_deps += dependency('threads')
library_deps += compiler.find_library('m', required : false)
library_deps += compiler.find_library('atomic', required : false)
library_deps += compiler.find_library('dl', required : false)
library_deps += compiler.find_library('ws2_32', required : cross_win_build)
library_deps += compiler.find_library('bcrypt', required : cross_win_build)
library_deps += compiler.find_library('crypt32', required : cross_win_build)
library_deps += compiler.find_library('iphlpapi', required : cross_win_build)
library_deps += compiler.find_library('ssp', required : cross_win_build)
library_deps += compiler.find_library('log', required : cross_android_build)
if debug and build_machine.system() == 'linux'
    backtrace_dep = compiler.find_library('backtrace', has_headers : ['backtrace.h'], required : false)
    if backtrace_dep.found()
        library_deps += backtrace_dep
        add_project_arguments(['-DHAVE_BACKTRACE'], language : ['c', 'cpp'])
    endif
endif
library_deps += compiler.find_library('execinfo', required : is_freebsd)

subproject_deps = []

wallycore = subproject('libwally-core')
if get_option('enable-rust')
    gdkrust = subproject('gdk_rust')
    subproject_deps += gdkrust.get_variable('gdk_rust_dep')
endif
subproject_deps += wallycore.get_variable('wallycore_dep')
subproject_deps += dependency('external_autobahn-cpp', fallback : ['autobahn-cpp', 'autobahn_dep'])
subproject_deps += dependency('external_boost', fallback : ['boost', 'boost_dep'])
subproject_deps += dependency('external_GSL', fallback : ['GSL', 'GSL_dep'])
subproject_deps += dependency('external_json', fallback : ['json', 'nlohmann_json_dep'])
subproject_deps += dependency('external_msgpack', fallback : ['msgpack', 'msgpack_dep'])
subproject_deps += dependency('external_openssl', fallback : ['openssl', 'openssl_dep'])
subproject_deps += dependency('external_websocketpp', fallback : ['websocketpp', 'websocketpp_dep'])
subproject_deps += dependency('external_tor', fallback : ['tor', 'tor_dep'])

# includes
incdirs = ['.']
if get_option('enable-rust')
    incdirs += ['subprojects/gdk_rust']
endif
incdir = include_directories(incdirs)

# builds
subdirs = ['src']
foreach n : subdirs
    subdir(n)
endforeach

executable('make_generated_assets', 'tools/make_generated_assets.cpp',
           link_with: libga.get_static_lib(),
           dependencies: dependencies)

if get_option('enable-tests')
    test('test aes_gcm',
         executable('test_aes_gcm', 'tests/test_aes_gcm.cpp',
                    link_with: libga.get_static_lib(),
                    dependencies: dependencies
        ))

    test('test json',
         executable('test_json', 'tests/test_json.cpp',
                    link_with: libga.get_static_lib(),
                    dependencies: dependencies
        ))

    test('test multisession',
         executable('test_multi_session', 'tests/test_multi_session.cpp',
                    link_with: libga.get_static_lib(),
                    dependencies: dependencies
        ))

    test('test networks',
         executable('test_networks', 'tests/test_networks.cpp',
                    link_with: libga.get_static_lib(),
                    dependencies: dependencies
        ))

    test('test session',
         executable('test_session', 'tests/test_session.cpp',
                    link_with: libga.get_static_lib(),
                    dependencies: dependencies
        ))
endif<|MERGE_RESOLUTION|>--- conflicted
+++ resolved
@@ -1,8 +1,4 @@
-<<<<<<< HEAD
-project('gdk', ['c', 'cpp'], version: '0.0.45.post1', meson_version : '>= 0.58.0')
-=======
 project('gdk', ['c', 'cpp'], version: '0.0.47.post1', meson_version : '>= 0.58.0')
->>>>>>> 02121fac
 
 # commonly used checks
 compiler = meson.get_compiler('cpp')
