[package]
name = "gdk-electrum"
version = "0.1.0"
authors = ["Riccardo Casatta <riccardo@casatta.it>"]
edition = "2018"

[features]
android_log = ["android_logger"]

[dependencies]
log = "0.4.8"
rand = "0.6.5"
hex = "0.4.0"
serde = { version = "1.0", features = ["derive"] }
serde_json = "1.0"
serde_cbor = "0.11.1"
sha2 = "0.8.0"
# FIXME: unpin zeroize once we bump MSRV (needs rebuild of docker images)
zeroize = "<1.4.0"
aes-gcm-siv = "0.10.0"
gdk-common = { path = "../gdk_common" }
libc = "0.2"
android_logger = { version = "0.8.6", optional = true }
electrum-client = { version = "0.8.0", default-features = false, features = [ "proxy", "use-openssl" ] }
ureq = { version = "1.5.5", features = ["json", "socks-proxy"] }
block-modes = "0.8.0"
aes = "0.7.0"
tempdir = "0.3.7"
secp256k1 = { version = "0.20.0", features = [ "recovery", "rand"] }
lazy_static = "1.4.0"
# We need to pin half (transitive dep from serde_cbor) to stay compatible with Rust 1.49.0
half = "~1.7"

# remember to update secp256k1 deps if increasing this one, unfortunately we can't use the rexported one from bitcoin because we need recovery feature
<<<<<<< HEAD
bitcoin = { version = "0.26", features = [ "use-serde", "rand" ] }
elements = { version = "0.16", features = ["serde-feature"] }
# remove elements_pset when main elements dependency is updated
elements_pset = { package = "elements", git = "https://github.com/ElementsProject/rust-elements", rev = "d920c0736d009fb3578da58f9bc3b99d90b2458a" }
base64 = "0.13.0"

# required for https://github.com/rust-bitcoin/rust-bitcoin/pull/511 (merged but unreleased)
[patch.crates-io]
bitcoin = { git = "https://github.com/rust-bitcoin/rust-bitcoin", rev = "5bd61967b231939626dd847fd82cc5da33052dc1", features = [ "use-serde" ] }
=======
bitcoin = { version = "0.27", features = [ "use-serde", "rand" ] }
#elements = { version = "0.18", features = ["serde-feature"] }
elements = { git = "https://github.com/ElementsProject/rust-elements", rev = "53d5729f8cdc3623f9f110edba86aeaa9059af5b", features = ["serde-feature"] }
>>>>>>> 02121fac
<|MERGE_RESOLUTION|>--- conflicted
+++ resolved
@@ -30,20 +30,9 @@
 lazy_static = "1.4.0"
 # We need to pin half (transitive dep from serde_cbor) to stay compatible with Rust 1.49.0
 half = "~1.7"
+base64 = "0.13.0"
 
 # remember to update secp256k1 deps if increasing this one, unfortunately we can't use the rexported one from bitcoin because we need recovery feature
-<<<<<<< HEAD
-bitcoin = { version = "0.26", features = [ "use-serde", "rand" ] }
-elements = { version = "0.16", features = ["serde-feature"] }
-# remove elements_pset when main elements dependency is updated
-elements_pset = { package = "elements", git = "https://github.com/ElementsProject/rust-elements", rev = "d920c0736d009fb3578da58f9bc3b99d90b2458a" }
-base64 = "0.13.0"
-
-# required for https://github.com/rust-bitcoin/rust-bitcoin/pull/511 (merged but unreleased)
-[patch.crates-io]
-bitcoin = { git = "https://github.com/rust-bitcoin/rust-bitcoin", rev = "5bd61967b231939626dd847fd82cc5da33052dc1", features = [ "use-serde" ] }
-=======
 bitcoin = { version = "0.27", features = [ "use-serde", "rand" ] }
 #elements = { version = "0.18", features = ["serde-feature"] }
-elements = { git = "https://github.com/ElementsProject/rust-elements", rev = "53d5729f8cdc3623f9f110edba86aeaa9059af5b", features = ["serde-feature"] }
->>>>>>> 02121fac
+elements = { git = "https://github.com/ElementsProject/rust-elements", rev = "53d5729f8cdc3623f9f110edba86aeaa9059af5b", features = ["serde-feature"] }