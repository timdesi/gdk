[package]
name = "gdk-electrum"
version = "0.1.0"
authors = ["Riccardo Casatta <riccardo@casatta.it>"]
edition = "2018"

[features]
testing = []

[dependencies]
log = "0.4.8"
rand = "0.6.5"
serde = { version = "1.0", features = ["derive"] }
serde_json = "1.0"
serde_cbor = "0.11.1"
thiserror = "1.0"
# FIXME: unpin zeroize once we bump MSRV (needs rebuild of docker images)
zeroize = "<1.4.0"
aes-gcm-siv = "0.10.0"
gdk-common = { path = "../gdk_common" }
gdk-registry = { path = "../gdk_registry" }
libc = "0.2"
electrum-client = { version = "0.8.0", default-features = false, features = [ "proxy", "use-openssl" ] }
ureq = { version = "2.4.0", features = ["json", "socks-proxy", "gzip", "brotli"] }
block-modes = "0.8.0"
aes = "0.7.0"
tempfile = "3.2.0"
lazy_static = "1.4.0"
<<<<<<< HEAD
# We need to pin half (transitive dep from serde_cbor) to stay compatible with Rust 1.49.0
half = "~1.7"
base64 = "0.13.0"
elements_pset = { package = "elements", git = "https://github.com/sanket1729/rust-elements", rev = "dc350a0b8664cdd5b051443810a6a1f99a6173da" }
=======
secp256k1-sys = "=0.4.1" # 0.4.2 has compatibility issues with secp256k1-zkp-sys v0.4.0
>>>>>>> 78e3482d

bitcoin = { version = "0.27", features = [ "use-serde", "rand" ] }
#elements = { version = "0.18", features = ["serde-feature"] }
elements = { git = "https://github.com/ElementsProject/rust-elements", rev = "0edddf730ff8fd441d3af28bc600b8bc8a8df5a9", features = ["serde-feature"] }

[dev-dependencies]
env_logger = "0.9.0"<|MERGE_RESOLUTION|>--- conflicted
+++ resolved
@@ -10,6 +10,7 @@
 [dependencies]
 log = "0.4.8"
 rand = "0.6.5"
+base64 = "*"
 serde = { version = "1.0", features = ["derive"] }
 serde_json = "1.0"
 serde_cbor = "0.11.1"
@@ -26,14 +27,7 @@
 aes = "0.7.0"
 tempfile = "3.2.0"
 lazy_static = "1.4.0"
-<<<<<<< HEAD
-# We need to pin half (transitive dep from serde_cbor) to stay compatible with Rust 1.49.0
-half = "~1.7"
-base64 = "0.13.0"
-elements_pset = { package = "elements", git = "https://github.com/sanket1729/rust-elements", rev = "dc350a0b8664cdd5b051443810a6a1f99a6173da" }
-=======
 secp256k1-sys = "=0.4.1" # 0.4.2 has compatibility issues with secp256k1-zkp-sys v0.4.0
->>>>>>> 78e3482d
 
 bitcoin = { version = "0.27", features = [ "use-serde", "rand" ] }
 #elements = { version = "0.18", features = ["serde-feature"] }
