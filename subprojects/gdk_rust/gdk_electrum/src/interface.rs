use serde::{Deserialize, Serialize};

<<<<<<< HEAD
use gdk_common::mnemonic::Mnemonic;
use gdk_common::model::{
    AddressPointer, Balances, CreateAccountOpt, CreatePset, CreateTransaction, GetBalanceOpt,
    GetTransactionsOpt, GetUnspentOpt, PsetMeta, Settings, SignPset, SignedPsetMeta,
    TransactionMeta, UpdateAccountOpt,
};
use gdk_common::network::Network;
use gdk_common::scripts::ScriptType;
use gdk_common::wally::*;

use crate::account::{
    discover_accounts, get_account_script_purpose, get_last_next_account_nums, Account,
};
=======
>>>>>>> 78e3482d
use crate::error::*;

use electrum_client::{Client, ConfigBuilder};
use std::str::FromStr;

#[derive(Clone, Serialize, Deserialize, Debug)]
pub enum ElectrumUrl {
    Tls(String, bool), // the bool value indicates if the domain name should be validated
    Plaintext(String),
}

impl ElectrumUrl {
    /// returns error if both proxy and timeout are set
    pub fn build_client(&self, proxy: Option<&str>, timeout: Option<u8>) -> Result<Client, Error> {
        let mut config = ConfigBuilder::new();

        // TODO: add support for socks5 credentials?
        config = config.socks5(
            proxy.filter(|p| !p.trim().is_empty()).map(|p| electrum_client::Socks5Config::new(p)),
        )?;
        config = config.timeout(timeout)?;

        let (url, config) = match self {
            ElectrumUrl::Tls(url, validate) => {
                (format!("ssl://{}", url), config.validate_domain(*validate))
            }
            ElectrumUrl::Plaintext(url) => (format!("tcp://{}", url), config),
        };
        Ok(Client::from_config(&url, config.build())?)
    }

    pub fn url(&self) -> &str {
        match self {
            ElectrumUrl::Tls(url, _) => url,
            ElectrumUrl::Plaintext(url) => url,
        }
    }

    pub fn is_onion(&self) -> bool {
        match self {
            ElectrumUrl::Tls(_, _) => false,
            ElectrumUrl::Plaintext(url) => url.ends_with(".onion"),
        }
    }
}

// Parse the standard <host>:<port>:<t|s> string format,
// with an optional non-standard `:noverify` suffix to skip tls validation
impl FromStr for ElectrumUrl {
    type Err = Error;
    fn from_str(s: &str) -> Result<Self, Error> {
        let mk_err = || Error::InvalidElectrumUrl(s.into());
        let mut parts = s.split(":");
        let hostname = parts.next().ok_or_else(mk_err)?;
        let port: u16 = parts.next().ok_or_else(mk_err)?.parse().map_err(|_| mk_err())?;
        let proto = parts.next().unwrap_or("t");
        let validate_tls = parts.next() != Some("noverify");

        let url = format!("{}:{}", hostname, port);
        Ok(match proto {
            "s" => ElectrumUrl::Tls(url, validate_tls),
            "t" => ElectrumUrl::Plaintext(url),
            _ => return Err(mk_err()),
        })
    }
}

<<<<<<< HEAD
impl WalletCtx {
    pub fn new(
        store: Store,
        mnemonic: Mnemonic,
        network: Network,
        master_xprv: ExtendedPrivKey,
        master_xpub: ExtendedPubKey,
        master_blinding: Option<MasterBlindingKey>,
    ) -> Result<Self, Error> {
        let mut wallet = WalletCtx {
            mnemonic,
            store: store.clone(),
            network, // TODO: from db
            secp: Secp256k1::gen_new(),
            master_xprv,
            master_xpub,
            master_blinding,
            accounts: Default::default(),
            change_max_deriv: 0,
        };
        let account_nums = store.read()?.account_nums();
        for account_num in account_nums {
            wallet._ensure_account(account_num)?;
        }
        wallet._ensure_account(0)?;
        Ok(wallet)
    }

    pub fn get_mnemonic(&self) -> &Mnemonic {
        &self.mnemonic
    }

    pub fn get_account(&self, account_num: u32) -> Result<&Account, Error> {
        self.accounts.get(&account_num).ok_or_else(|| Error::InvalidSubaccount(account_num))
    }

    pub fn iter_accounts(&self) -> impl Iterator<Item = &Account> {
        self.accounts.values()
    }

    pub fn iter_accounts_sorted(&self) -> impl Iterator<Item = &Account> {
        let mut accounts = self.accounts.iter().collect::<Vec<_>>();
        accounts.sort_unstable_by(|(a_num, _), (b_num, _)| a_num.cmp(b_num));
        accounts.into_iter().map(|(_, account)| account)
    }

    pub fn get_next_subaccount(&self, script_type: ScriptType) -> u32 {
        let (_last_account, next_account) =
            get_last_next_account_nums(self.accounts.keys().copied().collect(), script_type);
        next_account
    }

    pub fn create_account(&mut self, opt: CreateAccountOpt) -> Result<&Account, Error> {
        // Check that the given subaccount number is the next available one for its script type.
        let (script_type, _) = get_account_script_purpose(opt.subaccount)?;
        let (last_account, next_account) =
            get_last_next_account_nums(self.accounts.keys().copied().collect(), script_type);

        if opt.subaccount != next_account {
            // The subaccount already exists, or skips over the next available subaccount number
            bail!(Error::InvalidSubaccount(opt.subaccount));
        }
        if let Some(last_account) = last_account {
            // This is the next subaccount number, but the last one is still unused
            if !self.accounts.get(&last_account).unwrap().has_transactions() {
                bail!(Error::AccountGapsDisallowed);
            }
        }

        let account = self._ensure_account(opt.subaccount)?;
        account.set_name(&opt.name)?;
        Ok(account)
    }

    pub fn update_account(&mut self, opt: UpdateAccountOpt) -> Result<(), Error> {
        self.get_account(opt.subaccount)?.set_settings(opt)
    }

    pub fn recover_accounts(
        &mut self,
        electrum_url: &ElectrumUrl,
        proxy: Option<&str>,
    ) -> Result<(), Error> {
        let account_nums = discover_accounts(
            &self.master_xprv,
            self.network.id(),
            electrum_url,
            proxy,
            self.master_blinding.as_ref(),
        )?;
        for account_num in account_nums {
            self._ensure_account(account_num)?;
        }
        Ok(())
    }

    fn _ensure_account(&mut self, account_num: u32) -> Result<&mut Account, Error> {
        Ok(match self.accounts.entry(account_num) {
            Entry::Occupied(entry) => entry.into_mut(),
            Entry::Vacant(entry) => entry.insert(Account::new(
                self.network.clone(),
                &self.master_xprv,
                self.master_blinding.clone(),
                self.store.clone(),
                account_num,
            )?),
        })
    }

    pub fn get_settings(&self) -> Result<Settings, Error> {
        Ok(self.store.read()?.get_settings().unwrap_or_default())
    }

    pub fn change_settings(&self, settings: &Settings) -> Result<(), Error> {
        self.store.write()?.insert_settings(Some(settings.clone()))?;
        Ok(())
    }

    pub fn get_tip(&self) -> Result<(u32, BEBlockHash), Error> {
        Ok(self.store.read()?.cache.tip)
    }

    pub fn list_tx(&self, opt: &GetTransactionsOpt) -> Result<Vec<TransactionMeta>, Error> {
        self.get_account(opt.subaccount)?.list_tx(opt)
    }

    pub fn utxos(&self, opt: &GetUnspentOpt) -> Result<Utxos, Error> {
        // TODO does not support the `all_coins` option
        self.get_account(opt.subaccount)?
            .utxos(opt.num_confs.unwrap_or(0), opt.confidential_utxos_only.unwrap_or(false))
    }

    pub fn balance(&self, opt: &GetBalanceOpt) -> Result<Balances, Error> {
        self.get_account(opt.subaccount)?
            .balance(opt.num_confs, opt.confidential_utxos_only.unwrap_or(false))
    }

    pub fn create_tx(&self, request: &mut CreateTransaction) -> Result<TransactionMeta, Error> {
        self.get_account(request.subaccount)?.create_tx(request)
    }

    pub fn sign(&self, request: &TransactionMeta) -> Result<TransactionMeta, Error> {
        let account_num = request
            .create_transaction
            .as_ref()
            .ok_or_else(|| Error::Generic("Cannot sign without tx data".into()))?
            .subaccount;
        self.get_account(account_num)?.sign(request)
    }

    pub fn create_pset(&self, request: &CreatePset) -> Result<PsetMeta, Error> {
        self.get_account(request.subaccount)?.create_pset(request)
    }

    pub fn sign_pset(&self, request: &SignPset) -> Result<SignedPsetMeta, Error> {
        self.get_account(request.subaccount)?.sign_pset(request)
    }

    pub fn get_next_address(&self, account_num: u32) -> Result<AddressPointer, Error> {
        self.get_account(account_num)?.get_next_address()
    }

    pub fn get_asset_icons(&self) -> Result<Option<serde_json::Value>, Error> {
        self.store.read()?.read_asset_icons()
    }
    pub fn get_asset_registry(&self) -> Result<Option<serde_json::Value>, Error> {
        self.store.read()?.read_asset_registry()
    }
}

=======
>>>>>>> 78e3482d
#[cfg(test)]
mod test {
    use bitcoin::consensus::deserialize;
    use bitcoin::hashes::hex::{FromHex, ToHex};
    use bitcoin::hashes::Hash;
    use bitcoin::secp256k1::{Message, SecretKey};
    use bitcoin::util::bip143::SigHashCache;
    use bitcoin::util::bip32::{ExtendedPrivKey, ExtendedPubKey};
    use bitcoin::util::key::PrivateKey;
    use bitcoin::util::key::PublicKey;
    use bitcoin::Script;
    use bitcoin::{Address, Network, SigHashType, Transaction};
    use gdk_common::scripts::p2shwpkh_script_sig;
    use std::str::FromStr;

    fn p2pkh_hex(pk: &str) -> (PublicKey, Script) {
        let pk = Vec::<u8>::from_hex(pk).unwrap();
        let pk = PublicKey::from_slice(pk.as_slice()).unwrap();
        let witness_script = Address::p2pkh(&pk, Network::Bitcoin).script_pubkey();
        (pk, witness_script)
    }

    #[test]
    fn test_bip() {
        // https://github.com/bitcoin/bips/blob/master/bip-0143.mediawiki#p2sh-p2wpkh
        let tx_bytes = Vec::<u8>::from_hex("0100000001db6b1b20aa0fd7b23880be2ecbd4a98130974cf4748fb66092ac4d3ceb1a54770100000000feffffff02b8b4eb0b000000001976a914a457b684d7f0d539a46a45bbc043f35b59d0d96388ac0008af2f000000001976a914fd270b1ee6abcaea97fea7ad0402e8bd8ad6d77c88ac92040000").unwrap();
        let tx: Transaction = deserialize(&tx_bytes).unwrap();

        let private_key_bytes =
            Vec::<u8>::from_hex("eb696a065ef48a2192da5b28b694f87544b30fae8327c4510137a922f32c6dcf")
                .unwrap();

        let key = SecretKey::from_slice(&private_key_bytes).unwrap();
        let private_key = PrivateKey {
            compressed: true,
            network: Network::Testnet,
            key,
        };

        let (public_key, witness_script) =
            p2pkh_hex("03ad1d8e89212f0b92c74d23bb710c00662ad1470198ac48c43f7d6f93a2a26873");
        assert_eq!(
            witness_script.to_bytes().to_hex(),
            "76a91479091972186c449eb1ded22b78e40d009bdf008988ac"
        );
        let value = 1_000_000_000;
        let hash =
            SigHashCache::new(&tx).signature_hash(0, &witness_script, value, SigHashType::All);

        assert_eq!(
            &hash.into_inner().to_hex(),
            "64f3b0f4dd2bb3aa1ce8566d220cc74dda9df97d8490cc81d89d735c92e59fb6"
        );

        let signature = crate::EC.sign(&Message::from_slice(&hash[..]).unwrap(), &private_key.key);

        //let mut signature = signature.serialize_der().to_vec();
        let signature_hex = format!("{:?}01", signature); // add sighash type at the end
        assert_eq!(signature_hex, "3044022047ac8e878352d3ebbde1c94ce3a10d057c24175747116f8288e5d794d12d482f0220217f36a485cae903c713331d877c1f64677e3622ad4010726870540656fe9dcb01");

        let script_sig = p2shwpkh_script_sig(&public_key);

        assert_eq!(
            script_sig.as_bytes().to_hex(),
            "16001479091972186c449eb1ded22b78e40d009bdf0089"
        );
    }

    #[test]
    fn test_my_tx() {
        let xprv = ExtendedPrivKey::from_str("tprv8jdzkeuCYeH5hi8k2JuZXJWV8sPNK62ashYyUVD9Euv5CPVr2xUbRFEM4yJBB1yBHZuRKWLeWuzH4ptmvSgjLj81AvPc9JhV4i8wEfZYfPb").unwrap();
        let xpub = ExtendedPubKey::from_private(&crate::EC, &xprv);
        let private_key = xprv.private_key;
        let public_key = xpub.public_key;
        let public_key_bytes = public_key.to_bytes();
        let public_key_str = public_key_bytes.to_hex();

        let address = Address::p2shwpkh(&public_key, Network::Testnet).unwrap();
        assert_eq!(format!("{}", address), "2NCEMwNagVAbbQWNfu7M7DNGxkknVTzhooC");

        assert_eq!(
            public_key_str,
            "0386fe0922d694cef4fa197f9040da7e264b0a0ff38aa2e647545e5a6d6eab5bfc"
        );
        let tx_hex = "020000000001010e73b361dd0f0320a33fd4c820b0c7ac0cae3b593f9da0f0509cc35de62932eb01000000171600141790ee5e7710a06ce4a9250c8677c1ec2843844f0000000002881300000000000017a914cc07bc6d554c684ea2b4af200d6d988cefed316e87a61300000000000017a914fda7018c5ee5148b71a767524a22ae5d1afad9a9870247304402206675ed5fb86d7665eb1f7950e69828d0aa9b41d866541cedcedf8348563ba69f022077aeabac4bd059148ff41a36d5740d83163f908eb629784841e52e9c79a3dbdb01210386fe0922d694cef4fa197f9040da7e264b0a0ff38aa2e647545e5a6d6eab5bfc00000000";

        let tx_bytes = Vec::<u8>::from_hex(tx_hex).unwrap();
        let tx: Transaction = deserialize(&tx_bytes).unwrap();

        let (_, witness_script) = p2pkh_hex(&public_key_str);
        assert_eq!(
            witness_script.to_bytes().to_hex(),
            "76a9141790ee5e7710a06ce4a9250c8677c1ec2843844f88ac"
        );
        let value = 10_202;
        let hash =
            SigHashCache::new(&tx).signature_hash(0, &witness_script, value, SigHashType::All);

        assert_eq!(
            hash.into_inner().to_hex(),
            "58b15613fc1701b2562430f861cdc5803531d08908df531082cf1828cd0b8995",
        );

        let signature = crate::EC.sign(&Message::from_slice(&hash[..]).unwrap(), &private_key.key);

        //let mut signature = signature.serialize_der().to_vec();
        let signature_hex = format!("{:?}01", signature); // add sighash type at the end
        let signature = Vec::<u8>::from_hex(&signature_hex).unwrap();

        assert_eq!(signature_hex, "304402206675ed5fb86d7665eb1f7950e69828d0aa9b41d866541cedcedf8348563ba69f022077aeabac4bd059148ff41a36d5740d83163f908eb629784841e52e9c79a3dbdb01");
        assert_eq!(tx.input[0].witness[0], signature);
        assert_eq!(tx.input[0].witness[1], public_key_bytes);

        let script_sig = p2shwpkh_script_sig(&public_key);
        assert_eq!(tx.input[0].script_sig, script_sig);
    }
}<|MERGE_RESOLUTION|>--- conflicted
+++ resolved
@@ -1,21 +1,5 @@
 use serde::{Deserialize, Serialize};
 
-<<<<<<< HEAD
-use gdk_common::mnemonic::Mnemonic;
-use gdk_common::model::{
-    AddressPointer, Balances, CreateAccountOpt, CreatePset, CreateTransaction, GetBalanceOpt,
-    GetTransactionsOpt, GetUnspentOpt, PsetMeta, Settings, SignPset, SignedPsetMeta,
-    TransactionMeta, UpdateAccountOpt,
-};
-use gdk_common::network::Network;
-use gdk_common::scripts::ScriptType;
-use gdk_common::wally::*;
-
-use crate::account::{
-    discover_accounts, get_account_script_purpose, get_last_next_account_nums, Account,
-};
-=======
->>>>>>> 78e3482d
 use crate::error::*;
 
 use electrum_client::{Client, ConfigBuilder};
@@ -83,179 +67,6 @@
     }
 }
 
-<<<<<<< HEAD
-impl WalletCtx {
-    pub fn new(
-        store: Store,
-        mnemonic: Mnemonic,
-        network: Network,
-        master_xprv: ExtendedPrivKey,
-        master_xpub: ExtendedPubKey,
-        master_blinding: Option<MasterBlindingKey>,
-    ) -> Result<Self, Error> {
-        let mut wallet = WalletCtx {
-            mnemonic,
-            store: store.clone(),
-            network, // TODO: from db
-            secp: Secp256k1::gen_new(),
-            master_xprv,
-            master_xpub,
-            master_blinding,
-            accounts: Default::default(),
-            change_max_deriv: 0,
-        };
-        let account_nums = store.read()?.account_nums();
-        for account_num in account_nums {
-            wallet._ensure_account(account_num)?;
-        }
-        wallet._ensure_account(0)?;
-        Ok(wallet)
-    }
-
-    pub fn get_mnemonic(&self) -> &Mnemonic {
-        &self.mnemonic
-    }
-
-    pub fn get_account(&self, account_num: u32) -> Result<&Account, Error> {
-        self.accounts.get(&account_num).ok_or_else(|| Error::InvalidSubaccount(account_num))
-    }
-
-    pub fn iter_accounts(&self) -> impl Iterator<Item = &Account> {
-        self.accounts.values()
-    }
-
-    pub fn iter_accounts_sorted(&self) -> impl Iterator<Item = &Account> {
-        let mut accounts = self.accounts.iter().collect::<Vec<_>>();
-        accounts.sort_unstable_by(|(a_num, _), (b_num, _)| a_num.cmp(b_num));
-        accounts.into_iter().map(|(_, account)| account)
-    }
-
-    pub fn get_next_subaccount(&self, script_type: ScriptType) -> u32 {
-        let (_last_account, next_account) =
-            get_last_next_account_nums(self.accounts.keys().copied().collect(), script_type);
-        next_account
-    }
-
-    pub fn create_account(&mut self, opt: CreateAccountOpt) -> Result<&Account, Error> {
-        // Check that the given subaccount number is the next available one for its script type.
-        let (script_type, _) = get_account_script_purpose(opt.subaccount)?;
-        let (last_account, next_account) =
-            get_last_next_account_nums(self.accounts.keys().copied().collect(), script_type);
-
-        if opt.subaccount != next_account {
-            // The subaccount already exists, or skips over the next available subaccount number
-            bail!(Error::InvalidSubaccount(opt.subaccount));
-        }
-        if let Some(last_account) = last_account {
-            // This is the next subaccount number, but the last one is still unused
-            if !self.accounts.get(&last_account).unwrap().has_transactions() {
-                bail!(Error::AccountGapsDisallowed);
-            }
-        }
-
-        let account = self._ensure_account(opt.subaccount)?;
-        account.set_name(&opt.name)?;
-        Ok(account)
-    }
-
-    pub fn update_account(&mut self, opt: UpdateAccountOpt) -> Result<(), Error> {
-        self.get_account(opt.subaccount)?.set_settings(opt)
-    }
-
-    pub fn recover_accounts(
-        &mut self,
-        electrum_url: &ElectrumUrl,
-        proxy: Option<&str>,
-    ) -> Result<(), Error> {
-        let account_nums = discover_accounts(
-            &self.master_xprv,
-            self.network.id(),
-            electrum_url,
-            proxy,
-            self.master_blinding.as_ref(),
-        )?;
-        for account_num in account_nums {
-            self._ensure_account(account_num)?;
-        }
-        Ok(())
-    }
-
-    fn _ensure_account(&mut self, account_num: u32) -> Result<&mut Account, Error> {
-        Ok(match self.accounts.entry(account_num) {
-            Entry::Occupied(entry) => entry.into_mut(),
-            Entry::Vacant(entry) => entry.insert(Account::new(
-                self.network.clone(),
-                &self.master_xprv,
-                self.master_blinding.clone(),
-                self.store.clone(),
-                account_num,
-            )?),
-        })
-    }
-
-    pub fn get_settings(&self) -> Result<Settings, Error> {
-        Ok(self.store.read()?.get_settings().unwrap_or_default())
-    }
-
-    pub fn change_settings(&self, settings: &Settings) -> Result<(), Error> {
-        self.store.write()?.insert_settings(Some(settings.clone()))?;
-        Ok(())
-    }
-
-    pub fn get_tip(&self) -> Result<(u32, BEBlockHash), Error> {
-        Ok(self.store.read()?.cache.tip)
-    }
-
-    pub fn list_tx(&self, opt: &GetTransactionsOpt) -> Result<Vec<TransactionMeta>, Error> {
-        self.get_account(opt.subaccount)?.list_tx(opt)
-    }
-
-    pub fn utxos(&self, opt: &GetUnspentOpt) -> Result<Utxos, Error> {
-        // TODO does not support the `all_coins` option
-        self.get_account(opt.subaccount)?
-            .utxos(opt.num_confs.unwrap_or(0), opt.confidential_utxos_only.unwrap_or(false))
-    }
-
-    pub fn balance(&self, opt: &GetBalanceOpt) -> Result<Balances, Error> {
-        self.get_account(opt.subaccount)?
-            .balance(opt.num_confs, opt.confidential_utxos_only.unwrap_or(false))
-    }
-
-    pub fn create_tx(&self, request: &mut CreateTransaction) -> Result<TransactionMeta, Error> {
-        self.get_account(request.subaccount)?.create_tx(request)
-    }
-
-    pub fn sign(&self, request: &TransactionMeta) -> Result<TransactionMeta, Error> {
-        let account_num = request
-            .create_transaction
-            .as_ref()
-            .ok_or_else(|| Error::Generic("Cannot sign without tx data".into()))?
-            .subaccount;
-        self.get_account(account_num)?.sign(request)
-    }
-
-    pub fn create_pset(&self, request: &CreatePset) -> Result<PsetMeta, Error> {
-        self.get_account(request.subaccount)?.create_pset(request)
-    }
-
-    pub fn sign_pset(&self, request: &SignPset) -> Result<SignedPsetMeta, Error> {
-        self.get_account(request.subaccount)?.sign_pset(request)
-    }
-
-    pub fn get_next_address(&self, account_num: u32) -> Result<AddressPointer, Error> {
-        self.get_account(account_num)?.get_next_address()
-    }
-
-    pub fn get_asset_icons(&self) -> Result<Option<serde_json::Value>, Error> {
-        self.store.read()?.read_asset_icons()
-    }
-    pub fn get_asset_registry(&self) -> Result<Option<serde_json::Value>, Error> {
-        self.store.read()?.read_asset_registry()
-    }
-}
-
-=======
->>>>>>> 78e3482d
 #[cfg(test)]
 mod test {
     use bitcoin::consensus::deserialize;
